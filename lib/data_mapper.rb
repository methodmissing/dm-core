--- conflicted
+++ resolved
@@ -170,19 +170,15 @@
       Repository.context.pop
     end
   end
-<<<<<<< HEAD
-  
+
   def self.migrate!(name = :default)
     repository(name).migrate!
   end
-  
+
   def self.auto_migrate!(name = :default)
     repository(name).auto_migrate!
   end
-  
-=======
 
->>>>>>> 59addcc7
   def self.prepare(name = nil, &blk)
     yield repository(name)
   end
