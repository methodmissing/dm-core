# This file begins the loading sequence.
#
# Quick Overview:
# * Requires set, fastthread, support libs, and base
# * Sets the applications root and environment for compatibility with rails or merb
# * Checks for the database.yml and loads it if it exists
# * Sets up the database using the config from the yaml file or from the environment
#

# Require the basics...
require 'date'
require 'pathname'
require 'rubygems'
require 'set'
require 'time'
require 'uri'
require 'yaml'

begin
  require 'fastthread'
rescue LoadError
end

# for Pathname /
require File.expand_path(File.join(File.dirname(__FILE__), 'data_mapper', 'support', 'pathname'))

dir = Pathname(__FILE__).dirname.expand_path / 'data_mapper'

require dir / 'associations'
require dir / 'auto_migrations'
require dir / 'hook'
require dir / 'identity_map'
require dir / 'logger'
require dir / 'naming_conventions'
require dir / 'property_set'
require dir / 'query'
require dir / 'transaction'
require dir / 'repository'
require dir / 'resource'
require dir / 'scope'
require dir / 'support'
require dir / 'type'
require dir / 'type_map'
require dir / 'types'
require dir / 'property'
require dir / 'adapters'
require dir / 'collection'

# == Setup and Configuration
# DataMapper uses URIs or a connection hash to connect to your data-store. 
# URI connections takes the form of:
#   DataMapper.setup(:default, 'protocol://username@localhost:password/path/to/repo')
#
# Breaking this down, the first argument is the name you wish to give this 
# connection.  If you do not specify one, it will be assigned :default. If
# you would like to connect to more than one data-store, simply issue this
# command again, but with a different name specified.
#
# In order to issue ORM commands without specifying the repository context,
# you must define the :default database. Otherwise, you'll need to wrap
# your ORM calls in <tt>repository(:name) { }</tt>.
#
# Second, the URI breaks down into the access protocol, the username, the 
# server, the password, and whatever path information is needed to properly 
# address the data-store on the server.
# 
# Here's some examples
#   DataMapper.setup(:default, "sqlite3://path/to/your/project/db/development.db")
#   DataMapper.setup(:default, "mysql://localhost/dm_core_test")                        # no auth-info 
#   DataMapper.setup(:default, "postgres://root@127.0.0.1:supahsekret/dm_core_test")    # with auth-info
#
#
# Alternatively, you can supply a hash as the second parameter, which would 
# take the form:
#
#   DataMapper.setup(:default, {
#     :adapter  => 'adapter_name_here',
#     :database => "path/to/repo",
#     :username => 'username',
#     :password => 'password',
#     :host     => 'hostname'
#   })
#
# === Logging
# To turn on error logging to STDOUT, issue:
#
#   DataMapper::Logger.new(STDOUT, 0)
#
# You can pass a file location ("/path/to/log/file.log") in place of STDOUT.
# see DataMapper::Logger for more information.
#
module DataMapper
  def self.root
    @root ||= Pathname(__FILE__).dirname.parent.expand_path
  end

  # Setups up a connection to a data-store
  #
  # ==== Parameters
  # name<Symbol>:: a name for the context, defaults to :default
  # uri_or_options<Hash{Symbol => String}, URI, String>:: connection information
  #
  # ==== Returns
  # Repository:: the resulting setup repository
  #
  # ==== Raises
  # ArgumentError:: "+name+ must be a Symbol, but was..." indicates that an
  # invalid argument was passed for name<Symbol>
  # ArgumentError:: "+uri_or_options+ must be a Hash, URI or String, but was..."
  # indicates that connection information could not be gleaned
  # from the given uri_or_options<Hash, URI, String>
  # -
  # @public
  def self.setup(name, uri_or_options)
    raise ArgumentError, "+name+ must be a Symbol, but was #{name.class}", caller unless Symbol === name

    case uri_or_options
      when Hash
        adapter_name = uri_or_options[:adapter]
      when String, URI
        uri_or_options = URI.parse(uri_or_options) if String === uri_or_options
        adapter_name = uri_or_options.scheme
      else
        raise ArgumentError, "+uri_or_options+ must be a Hash, URI or String, but was #{uri_or_options.class}", caller
    end

    class_name = DataMapper::Inflection.classify(adapter_name) + 'Adapter'

    unless Adapters::const_defined?(class_name)
      lib_name = "#{DataMapper::Inflection.underscore(adapter_name)}_adapter"
      begin
        require root / 'lib' / 'data_mapper' / 'adapters' / lib_name
      rescue LoadError
        require lib_name
      end
    end

    Repository.adapters[name] = Adapters::const_get(class_name).new(name, uri_or_options)
  end

  # ===Block Syntax:
  # Pushes the named repository onto the context-stack,
  # yields a new session, and pops the context-stack.
  #
  #   results = DataMapper.repository(:second_database) do |current_context|
  #     ...
  #   end
  #
  # ===Non-Block Syntax:
  # Returns the current session, or if there is none,
  # a new Session.
  #
  #   current_repository = DataMapper.repository
  def self.repository(name = nil) # :yields: current_context
    # TODO return context.last if last.name == name (arg)
    current_repository = if name
      Repository.new(name)
    else
      Repository.context.last || Repository.new(Repository.default_name)
    end

    return current_repository unless block_given?

    Repository.context << current_repository

    begin
      return yield(current_repository)
    ensure
      Repository.context.pop
    end
  end
<<<<<<< HEAD
  
  # A logger should always be present.
  Logger.new(nil, 7)
=======

  def self.migrate!(name = :default)
    repository(name).migrate!
  end

  def self.auto_migrate!(name = :default)
    repository(name).auto_migrate!
  end

  def self.prepare(name = nil, &blk)
    yield repository(name)
  end
>>>>>>> d2737469
end<|MERGE_RESOLUTION|>--- conflicted
+++ resolved
@@ -169,11 +169,9 @@
       Repository.context.pop
     end
   end
-<<<<<<< HEAD
-  
+
   # A logger should always be present.
   Logger.new(nil, 7)
-=======
 
   def self.migrate!(name = :default)
     repository(name).migrate!
@@ -186,5 +184,4 @@
   def self.prepare(name = nil, &blk)
     yield repository(name)
   end
->>>>>>> d2737469
 end