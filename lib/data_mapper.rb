--- conflicted
+++ resolved
@@ -27,11 +27,7 @@
 dir = Pathname(__FILE__).dirname.expand_path / 'data_mapper'
 
 require dir / 'associations'
-<<<<<<< HEAD
 require dir / 'auto_migrations'
-require dir / 'collection'
-=======
->>>>>>> 96a13bdc
 require dir / 'hook'
 require dir / 'identity_map'
 require dir / 'logger'
