begin
  require 'fastthread'
rescue LoadError
end

gem 'data_objects', '=0.9.0'
require 'data_objects'

module DataMapper

  module Resource
    
    module ClassMethods
      #
      # Find instances by manually providing SQL
      #
      # ==== Parameters
      # <String>:: An SQL query to execute
      # <Array>:: An Array containing a String (being the SQL query to execute) and the parameters to the query.
      #   example: ["SELECT name FROM users WHERE id = ?", id]
      # <DataMapper::Query>:: A prepared Query to execute.
      # <Hash>:: An options hash.
      #
      # A String, Array or Query is required.
      #
      # ==== Options (the options hash)
      # :repository<Symbol>:: The name of the repository to execute the query in. Defaults to self.default_repository_name.
      # :reload<Boolean>:: Whether to reload any instances found that allready exist in the identity map. Defaults to false.
      # :properties<Array>:: The Properties of the instance that the query loads. Must contain DataMapper::Properties. Defaults to self.properties.
      #
      # ==== Returns
      # Collection:: The instance matched by the query.
      #
      # ==== Example
      # MyClass.find_by_sql(["SELECT id FROM my_classes WHERE county = ?", selected_county], :properties => MyClass.property[:id], :repository => :county_repo)
      #
      # -
      # @public
      def find_by_sql(*args)
        sql = nil
        query = nil
        params = []
        properties = nil
        do_reload = false
        repository_name = default_repository_name
        args.each do |arg|
          if arg.is_a?(String)
            sql = arg
          elsif arg.is_a?(Array)
            sql = arg.first
            params = arg[1..-1]
          elsif arg.is_a?(DataMapper::Query)
            query = arg
          elsif arg.is_a?(Hash)
            repository_name = arg.delete(:repository) if arg.include?(:repository)
            properties = Array(arg.delete(:properties)) if arg.include?(:properties)
            do_reload = arg.delete(:reload) if arg.include?(:reload)
            raise "unknown options to #find_by_sql: #{arg.inspect}" unless arg.empty?
          end
        end

        the_repository = repository(repository_name)
        raise "#find_by_sql only available for Repositories served by a DataObjectsAdapter" unless the_repository.adapter.is_a?(DataMapper::Adapters::DataObjectsAdapter)

        if query
          sql = the_repository.adapter.query_read_statement(query)
          params = query.fields
        end

        raise "#find_by_sql requires a query of some kind to work" unless sql

        properties ||= self.properties

        DataMapper.logger.debug("FIND_BY_SQL: #{sql}  PARAMETERS: #{params.inspect}")

        repository.adapter.read_set_with_sql(repository, self, properties, sql, params, do_reload)
      end
    end

  end

  module Adapters

    # You must inherit from the DoAdapter, and implement the
    # required methods to adapt a database library for use with the DataMapper.
    #
    # NOTE: By inheriting from DataObjectsAdapter, you get a copy of all the
    # standard sub-modules (Quoting, Coersion and Queries) in your own Adapter.
    # You can extend and overwrite these copies without affecting the originals.
    class DataObjectsAdapter < AbstractAdapter
      
      def self.type_map
        @type_map ||= TypeMap.new(super) do |tm|
          tm.map(Fixnum).to(:int)
          tm.map(String).to(:varchar)
          tm.map(Class).to(:varchar)
          tm.map(BigDecimal).to(:decimal)
          tm.map(Float).to(:float)
          tm.map(DateTime).to(:datetime)
          tm.map(Date).to(:date)
          tm.map(TrueClass).to(:boolean)
          tm.map(Object).to(:text)
        end
      end

      def begin_transaction
        raise NotImplementedError
      end

<<<<<<< HEAD
      def commit_transaction
        raise NotImplementedError
      end

      def rollback_transaction
        raise NotImplementedError
      end

=======
      # Default TypeMap for all data object based adapters.
      #
      # ==== Returns
      # DataMapper::TypeMap:: default TypeMap for data object adapters.
      def self.type_map
        @type_map ||= TypeMap.new(super) do |tm|
          tm.map(Fixnum).to(:int)
          tm.map(String).to(:varchar)
          tm.map(Class).to(:varchar)
          tm.map(BigDecimal).to(:decimal)
          tm.map(Float).to(:float)
          tm.map(DateTime).to(:datetime)
          tm.map(Date).to(:date)
          tm.map(TrueClass).to(:boolean)
          tm.map(Object).to(:text)
        end
      end

>>>>>>> 7e64447d
      def transaction_primitive
        DataObjects::Transaction.create_for_uri(@uri)
      end

      def create_connection
        if within_transaction?
          current_transaction.primitive_for(self).connection
        else
          # DataObjects::Connection.new(uri) will give you back the right
          # driver based on the Uri#scheme.
          DataObjects::Connection.new(@uri)
        end
      end

      def close_connection(connection)
        connection.close unless within_transaction? && current_transaction.primitive_for(self).connection == connection
      end

      def create_with_returning?
        false
      end

      # all of our CRUD
      # Methods dealing with a single resource object
      def create(repository, resource)
        properties = resource.dirty_attributes

        sql = send(create_with_returning? ? :create_statement_with_returning : :create_statement, resource.class, properties)
        values = properties.map { |property| resource.instance_variable_get(property.instance_variable_name) }
        DataMapper.logger.debug("CREATE: #{sql}  PARAMETERS: #{values.inspect}")

        connection = create_connection
        command = connection.create_command(sql)

        result = command.execute_non_query(*values)

        close_connection(connection)

        if result.to_i == 1
          key = resource.class.key(name)
          if key.size == 1 && key.first.serial?
            resource.instance_variable_set(key.first.instance_variable_name, result.insert_id)
          end
          true
        else
          false
        end
      end

      def read(repository, resource, key)
        properties = resource.properties(repository.name).defaults

        properties_with_indexes = Hash[*properties.zip((0...properties.length).to_a).flatten]
        set = Collection.new(repository, resource, properties_with_indexes)

        sql = read_statement(resource, key)
        DataMapper.logger.debug("READ: #{sql}")

        connection = create_connection
        command = connection.create_command(sql)
        command.set_types(properties.map { |property| property.primitive })
        reader = command.execute_reader(*key)
        while(reader.next!)
          set.load(reader.values)
        end

        reader.close
        close_connection(connection)

        set.first
      end

      def update(repository, resource)
        properties = resource.dirty_attributes
        
        if properties.empty?
          return false
        else
          sql = update_statement(resource.class, properties)
          values = properties.map { |property| resource.instance_variable_get(property.instance_variable_name) }
          parameters = (values + resource.key)
          DataMapper.logger.debug("UPDATE: #{sql}  PARAMETERS: #{parameters.inspect}")
          
          connection = create_connection
          command = connection.create_command(sql)
          
          affected_rows = command.execute_non_query(*parameters).to_i
          
          close_connection(connection)
          
          affected_rows == 1
        end
      end

      def delete(repository, resource)
        key = resource.class.key(name).map { |property| resource.instance_variable_get(property.instance_variable_name) }

        connection = create_connection
        command = connection.create_command(delete_statement(resource.class))

        affected_rows = command.execute_non_query(*key).to_i

        close_connection(connection)

        affected_rows == 1
      end
      
      def create_model_storage(repository, model)
        DataMapper.logger.debug "CREATE TABLE: #{model.storage_name(name)}  COLUMNS: #{model.properties.map {|p| p.field}.join(', ')}"

        connection = create_connection
        command = connection.create_command(create_table_statement(model))

        result = command.execute_non_query

        close_connection(connection)

        result.to_i == 1
      end
      
      def destroy_model_storage(repository, model)
        DataMapper.logger.debug "DROP TABLE: #{model.storage_name(name)}"
        
        connection = create_connection
        command = connection.create_command(drop_table_statement(model))

        result = command.execute_non_query

        close_connection(connection)

        result.to_i == 1
      end

      #
      # used by find_by_sql and read_set
      #
      # ==== Parameters
      # repository<DataMapper::Repository>:: The repository to read from.
      # model<Object>:: The class of the instances to read.
      # properties<Array>:: The properties to read. Must contain Symbols, Strings or DM::Properties.
      # sql<String>:: The query to execute.
      # parameters<Array>:: The conditions to the query.
      # do_reload<Boolean>:: Whether to reload objects already found in the identity map.
      #
      # ==== Returns
      # Collection:: A set of the found instances.
      #
      def read_set_with_sql(repository, model, properties, sql, parameters, do_reload)
        properties_with_indexes = Hash[*properties.zip((0...properties.length).to_a).flatten]
        Collection.new(repository, model, properties_with_indexes) do |set|
          DataMapper.logger.debug("READ_SET: #{sql}  PARAMETERS: #{parameters.inspect}")

          connection = create_connection
          begin
            command = connection.create_command(sql)
            command.set_types(properties.map { |property| property.primitive })
            reader = command.execute_reader(*parameters)

            while(reader.next!)
              set.load(reader.values, do_reload)
            end

            reader.close
          rescue StandardError => se
            p se, sql
            raise se
          ensure
            close_connection(connection)
          end
        end
      end

      # Methods dealing with finding stuff by some query parameters
      def read_set(repository, query)
        read_set_with_sql(repository, 
                          query.model, 
                          query.fields, 
                          query_read_statement(query), 
                          query.parameters, 
                          query.reload?)
      end

      def delete_set(repository, query)
        raise NotImplementedError
      end

      # Database-specific method
      def execute(sql, *args)
        DataMapper.logger.debug("EXECUTE: #{sql}  PARAMETERS: #{args.inspect}")

        connection = create_connection
        command = connection.create_command(sql)
        return command.execute_non_query(*args)
      rescue => e
        DataMapper.logger.error(e) if DataMapper.logger
        raise e
      ensure
        connection.close if connection
      end

      def query(sql, *args)
        DataMapper.logger.debug("QUERY: #{sql}  PARAMETERS: #{args.inspect}")

        connection = create_connection
        command = connection.create_command(sql)

        reader = command.execute_reader(*args)
        results = []

        if (fields = reader.fields).size > 1
          fields = fields.map { |field| DataMapper::Inflection.underscore(field).to_sym }
          struct = Struct.new(*fields)

          while(reader.next!) do
            results << struct.new(*reader.values)
          end
        else
          while(reader.next!) do
            results << reader.values.at(0)
          end
        end

        return results
      rescue => e
        DataMapper.logger.error(e) if DataMapper.logger
        raise e
      ensure
        reader.close if reader
        connection.close if connection
      end

      # This model is just for organization. The methods are included into the Adapter below.
      module SQL
        def create_statement(model, properties)
          <<-EOS.compress_lines
            INSERT INTO #{quote_table_name(model.storage_name(name))}
            (#{properties.map { |property| quote_column_name(property.field) }.join(', ')})
            VALUES
            (#{(['?'] * properties.size).join(', ')})
          EOS
        end

        def create_statement_with_returning(model, properties)
          <<-EOS.compress_lines
            INSERT INTO #{quote_table_name(model.storage_name(name))}
            (#{properties.map { |property| quote_column_name(property.field) }.join(', ')})
            VALUES
            (#{(['?'] * properties.size).join(', ')})
            RETURNING #{quote_column_name(model.key(name).first.field)}
          EOS
        end

        def read_statement(model, key)
          properties = model.properties(name).defaults
          <<-EOS.compress_lines
            SELECT #{properties.map { |property| quote_column_name(property.field) }.join(', ')}
            FROM #{quote_table_name(model.storage_name(name))}
            WHERE #{model.key(name).map { |key| "#{quote_column_name(key.field)} = ?" }.join(' AND ')}
          EOS
        end

        def update_statement(model, properties)
          <<-EOS.compress_lines
            UPDATE #{quote_table_name(model.storage_name(name))}
            SET #{properties.map {|attribute| "#{quote_column_name(attribute.field)} = ?" }.join(', ')}
            WHERE #{model.key(name).map { |key| "#{quote_column_name(key.field)} = ?" }.join(' AND ')}
          EOS
        end

        def delete_statement(model)
          <<-EOS.compress_lines
            DELETE FROM #{quote_table_name(model.storage_name(name))}
            WHERE #{model.key(name).map { |key| "#{quote_column_name(key.field)} = ?" }.join(' AND ')}
          EOS
        end
        
        

        def create_table_statement(model)
          statement = "CREATE TABLE #{quote_table_name(model.storage_name(name))} ("
          statement << "#{model.properties.collect {|p| property_schema_statement(property_schema_hash(p)) } * ', '}"
          statement << ")"
          statement.compress_lines
        end

        def drop_table_statement(model)
          <<-EOS.compress_lines
            DROP TABLE IF EXISTS #{quote_table_name(model.storage_name(name))}
          EOS
        end

        def property_schema_hash(property)
          schema = type_map[property.type].merge(:name => property.field)
          schema[:primary_key?] = property.serial?
          schema[:key?] = property.key? unless property.serial?
          schema
        end

        def property_schema_statement(schema)
          statement = quote_column_name(schema[:name])
          statement << " #{schema[:primitive]}"
          statement << "(#{schema[:size]})" if schema[:size]
          statement << " PRIMARY KEY" if schema[:primary_key?]
          statement
        end
        
        def relationship_schema_hash(relationship)
          identifier, relationship = relationship
          
          type_map[Fixnum].merge(:name => "#{identifier}_id") if identifier == relationship.name
        end
        
        def relationship_schema_statement(hash)
          property_schema_statement(hash) unless hash.nil?
        end

        def query_read_statement(query)
          qualify = query.links.any?

          sql = "SELECT "

          sql << query.fields.map do |property|                      
            # TODO Should we raise an error if there is no such property in the 
            #      repository of the query?
            # 
            #if property.model.properties(query.repository.name)[property.name].nil?
            #  raise "Property #{property.model.to_s}.#{property.name.to_s} not available in repository #{query.repository.name}."
            #end            
            #
            model_name = property.model.storage_name(query.repository.name)
            property_to_column_name(model_name, property, qualify)
          end.join(', ')

          sql << " FROM " << quote_table_name(query.model_name)

          unless query.links.empty?
            joins = []
            query.links.each do |relationship|
              child_model       = relationship.child_model
              parent_model      = relationship.parent_model
              child_model_name  = child_model.storage_name(child_model.repository.name)
              parent_model_name = parent_model.storage_name(parent_model.repository.name)
              child_keys        = relationship.child_key.to_a

              # We only do LEFT OUTER JOIN for now
              s = ' LEFT OUTER JOIN '
              s << parent_model_name << ' ON '
              parts = []
              relationship.parent_key.zip(child_keys) do |parent_key,child_key|
                part = ' ('
                part <<  property_to_column_name(parent_model_name, parent_key, true)
                part << ' = '
                part <<  property_to_column_name(child_model_name, child_key, true)
                part << ')'
                parts << part
              end
              s << parts.join(' AND ')
              joins << s
            end
            sql << joins.join(' ')
          end


          unless query.conditions.empty?
            sql << " WHERE "
            sql << "(" << query.conditions.map do |operator, property, value|
              # TODO Should we raise an error if there is no such property in the 
              #      repository of the query?
              # 
              #if property.model.properties(query.repository.name)[property.name].nil?
              #  raise "Property #{property.model.to_s}.#{property.name.to_s} not available in repository #{query.repository.name}."
              #end            
              #
              model_name = property.model.storage_name(query.repository.name)            
              case operator
                when :eql, :in then equality_operator(query,model_name,operator, property, qualify, value)
                when :not      then inequality_operator(query,model_name,operator, property, qualify, value)
                when :like     then "#{property_to_column_name(model_name, property, qualify)} LIKE ?"
                when :gt       then "#{property_to_column_name(model_name, property, qualify)} > ?"
                when :gte      then "#{property_to_column_name(model_name, property, qualify)} >= ?"
                when :lt       then "#{property_to_column_name(model_name, property, qualify)} < ?"
                when :lte      then "#{property_to_column_name(model_name, property, qualify)} <= ?"
                else raise "CAN HAS CRASH?"
              end
            end.join(') AND (') << ")"
          end

          unless query.order.empty?
            parts = []
            query.order.each do |item|
              parts << item.name if DataMapper::Property === item
              parts << "#{item.property.name} #{item.direction}" if DataMapper::Query::Direction === item
            end
            sql << " ORDER BY #{parts.join(', ')}"
          end

          sql << " LIMIT #{query.limit}" if query.limit
          sql << " OFFSET #{query.offset}" if query.offset && query.offset > 0

          sql
        end

        def equality_operator(query, model_name, operator, property, qualify, value)
          case value
            when Array             then "#{property_to_column_name(model_name, property, qualify)} IN ?"
            when NilClass          then "#{property_to_column_name(model_name, property, qualify)} IS NULL"
            when DataMapper::Query then
              query.merge_sub_select_conditions(operator, property, value)
              "#{property_to_column_name(model_name, property, qualify)} IN (#{query_read_statement(value)})"
            else "#{property_to_column_name(model_name, property, qualify)} = ?"
          end
        end

        def inequality_operator(query, model_name, operator, property, qualify, value)
          case value
            when Array             then "#{property_to_column_name(model_name, property, qualify)} NOT IN ?"
            when NilClass          then "#{property_to_column_name(model_name, property, qualify)} IS NOT NULL"
            when DataMapper::Query then
              query.merge_sub_select_conditions(operator, property, value)
              "#{property_to_column_name(model_name, property, qualify)} NOT IN (#{query_read_statement(value)})"
            else "#{property_to_column_name(model_name, property, qualify)} <> ?"
          end
        end

        def property_to_column_name(model_name, property, qualify)
          if qualify
            quote_table_name(model_name) + '.' + quote_column_name(property.field)
          else
            quote_column_name(property.field)
          end
        end
      end #module SQL

      include SQL

      def quote_table_name(table_name)
        "\"#{table_name.gsub('"', '""')}\""
      end

      def quote_column_name(column_name)
        "\"#{column_name.gsub('"', '""')}\""
      end

      protected

      def normalize_uri(uri_or_options)
        uri_or_options = URI.parse(uri_or_options) if String === uri_or_options
        return uri_or_options                      if URI    === uri_or_options

        adapter = uri_or_options.delete(:adapter)
        user = uri_or_options.delete(:username)

        password = uri_or_options.delete(:password)
        password = ":" << password.to_s if user && password

        host = uri_or_options.delete(:host)
        host = "@" << host.to_s if user && host

        port = uri_or_options.delete(:port)
        port = ":" << port.to_s if host && port

        database = "/#{uri_or_options.delete(:database)}"

        query = uri_or_options.to_a.map { |pair| pair.join('=') }.join('&')
        query = "?" << query unless query.empty?

        URI.parse("#{adapter}://#{user}#{password}#{host}#{port}#{database}#{query}")
      end

      private

      def empty_insert_sql
        "DEFAULT VALUES"
      end

      # Adapters requiring a RETURNING syntax for create statements
      # should overwrite this to return true.
      def syntax_returning?
        false
      end

    end # class DoAdapter
  end # module Adapters
end # module DataMapper<|MERGE_RESOLUTION|>--- conflicted
+++ resolved
@@ -88,35 +88,7 @@
     # standard sub-modules (Quoting, Coersion and Queries) in your own Adapter.
     # You can extend and overwrite these copies without affecting the originals.
     class DataObjectsAdapter < AbstractAdapter
-      
-      def self.type_map
-        @type_map ||= TypeMap.new(super) do |tm|
-          tm.map(Fixnum).to(:int)
-          tm.map(String).to(:varchar)
-          tm.map(Class).to(:varchar)
-          tm.map(BigDecimal).to(:decimal)
-          tm.map(Float).to(:float)
-          tm.map(DateTime).to(:datetime)
-          tm.map(Date).to(:date)
-          tm.map(TrueClass).to(:boolean)
-          tm.map(Object).to(:text)
-        end
-      end
-
-      def begin_transaction
-        raise NotImplementedError
-      end
-
-<<<<<<< HEAD
-      def commit_transaction
-        raise NotImplementedError
-      end
-
-      def rollback_transaction
-        raise NotImplementedError
-      end
-
-=======
+
       # Default TypeMap for all data object based adapters.
       #
       # ==== Returns
@@ -135,7 +107,6 @@
         end
       end
 
->>>>>>> 7e64447d
       def transaction_primitive
         DataObjects::Transaction.create_for_uri(@uri)
       end
