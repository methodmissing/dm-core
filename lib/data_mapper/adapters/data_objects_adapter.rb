--- conflicted
+++ resolved
@@ -134,7 +134,6 @@
         end
       end
 
-<<<<<<< HEAD
       def begin_transaction
         raise NotImplementedError
       end
@@ -150,20 +149,6 @@
       def within_transaction?
         !Thread.current["dm_doa_#{@uri.scheme}_transaction"].nil?
       end
-=======
-      TYPES = {
-        Fixnum                  => 'int'.freeze,
-        String                  => 'varchar'.freeze,
-        DataMapper::Types::Text => 'text'.freeze,
-        Class                   => 'varchar'.freeze,
-        BigDecimal              => 'decimal'.freeze,
-        Float                   => 'float'.freeze,
-        DateTime                => 'datetime'.freeze,
-        Date                    => 'date'.freeze,
-        TrueClass               => 'boolean'.freeze,
-        Object                  => 'text'.freeze
-      }
->>>>>>> d9179349
 
       def create_connection
         if within_transaction?
