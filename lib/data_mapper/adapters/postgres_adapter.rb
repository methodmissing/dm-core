require __DIR__ + 'data_objects_adapter'
require "do_postgres"

module DataMapper
  module Adapters

    class PostgresAdapter < DataObjectsAdapter

      def create_with_returning?; true; end
<<<<<<< HEAD
      
      def begin_transaction
        connection = create_connection
        Thread::current["doa_#{@uri.scheme}_transaction"] = connection
        DataMapper.logger.debug("BEGIN TRANSACTION")
        command = connection.create_command("BEGIN")
        command.execute_non_query
      end

      def commit_transaction
        connection = create_connection
        Thread::current["doa_#{@uri.scheme}_transaction"] = nil
        DataMapper.logger.debug("COMMIT TRANSACTION")
        command = connection.create_command("COMMIT")
        command.execute_non_query
      end

      def rollback_transaction
        connection = create_connection
        Thread::current["doa_#{@uri.scheme}_transaction"] = nil
        DataMapper.logger.debug("ROLLBACK TRANSACTION")
        command = connection.create_command("ROLLBACK")
        command.execute_non_query
      end
=======
>>>>>>> 81771785

    end # class PostgresAdapter

  end # module Adapters
end # module DataMapper<|MERGE_RESOLUTION|>--- conflicted
+++ resolved
@@ -7,7 +7,6 @@
     class PostgresAdapter < DataObjectsAdapter
 
       def create_with_returning?; true; end
-<<<<<<< HEAD
       
       def begin_transaction
         connection = create_connection
@@ -32,8 +31,6 @@
         command = connection.create_command("ROLLBACK")
         command.execute_non_query
       end
-=======
->>>>>>> 81771785
 
     end # class PostgresAdapter
 
