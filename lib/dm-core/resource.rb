--- conflicted
+++ resolved
@@ -19,11 +19,8 @@
     # @private
     def self.included(model)
       model.extend ClassMethods
-<<<<<<< HEAD
       model.const_set('Resource', self) unless model.const_defined?('Resource')
-=======
       @@extra_inclusions.each { |inclusion| model.send(:include, inclusion) }
->>>>>>> 25b6a891
       descendants << model
     end
 
