module DataMapper
  module Model
    extend Chainable

    ##
    # Creates a new Model class with default_storage_name +storage_name+
    #
    # If a block is passed, it will be eval'd in the context of the new Model
    #
    # @param [Proc] block
    #   a block that will be eval'd in the context of the new Model class
    #
    # @return [Model]
    #   the newly created Model class
    #
    # @api semipublic
    def self.new(storage_name = nil, &block)
      model = Class.new

      model.class_eval <<-RUBY, __FILE__, __LINE__ + 1
        include DataMapper::Resource

        def self.name
          to_s
        end
      RUBY

      if storage_name
        warn "Passing in +storage_name+ to #{name}.new is deprecated"
        model.class_eval <<-RUBY, __FILE__, __LINE__ + 1
          def self.default_storage_name
            #{Extlib::Inflection.classify(storage_name).inspect}.freeze
          end
        RUBY
      end

      model.instance_eval(&block) if block_given?
      model
    end

    ##
    # Return all classes that extend the Model module
    #
    #   Class Foo
    #     include DataMapper::Resource
    #   end
    #
    #   DataMapper::Model.descendants.to_a.first   #=> Foo
    #
    # @return [Set]
    #   Set containing the including classes
    #
    # @api private
    def self.descendants
      @descendants ||= Set.new
    end

    ##
    # Appends a module for inclusion into the model class after Resource.
    #
    # This is a useful way to extend Resource while still retaining a
    # self.included method.
    #
    # @param [Module] inclusions
    #   the module that is to be appended to the module after Resource
    #
    # @return [TrueClass, FalseClass]
    #   true if the inclusions have been successfully appended to the list
    #
    # @api semipublic
    def self.append_inclusions(*inclusions)
      extra_inclusions.concat inclusions
      true
    end

    ##
    # The current registered extra inclusions
    #
    # @return [Set]
    #
    # @api private
    def self.extra_inclusions
      @extra_inclusions ||= []
    end

    ##
    # Extends the model with this module after Resource has been included.
    #
    # This is a useful way to extend Model while still retaining a self.extended method.
    #
    # @param [Module] extensions
    #   List of modules that will extend the model after it is extended by Model
    #
    # @return [TrueClass, FalseClass]
    #   whether or not the inclusions have been successfully appended to the list
    #
    # @api semipublic
    def self.append_extensions(*extensions)
      extra_extensions.concat extensions
      true
    end

    ##
    # The current registered extra extensions
    #
    # @return [Set]
    #
    # @api private
    def self.extra_extensions
      @extra_extensions ||= []
    end

    # TODO: document
    # @api private
    def self.extended(model)
      unless model.ancestors.include?(Resource)
        model.send(:include, Resource)
      end

      Model.descendants << model

      model.instance_variable_set(:@valid,                    false)
      model.instance_variable_set(:@storage_names,            {})
      model.instance_variable_set(:@properties,               {})
      model.instance_variable_set(:@paranoid_properties,      {})
      model.instance_variable_set(:@field_naming_conventions, {})
      model.instance_variable_set(:@callsites,                {})

      extra_inclusions.each { |mod| model.send(:include, mod) }
      extra_extensions.each { |mod| model.extend(mod)         }
    end

    # TODO: document
    # @api private
    chainable do
      def inherited(target)
        Model.descendants << target

        target.instance_variable_set(:@valid,                    false)
        target.instance_variable_set(:@storage_names,            @storage_names.dup)
<<<<<<< HEAD
        target.instance_variable_set(:@properties,               {})        
        target.instance_variable_set(:@base_model,               self.base_model)
        target.instance_variable_set(:@paranoid_properties,      @paranoid_properties.dup)
        target.instance_variable_set(:@field_naming_conventions, @field_naming_conventions.dup)
        target.instance_variable_set(:@callsites,                @callsites.dup)
=======
        target.instance_variable_set(:@properties,               {})
        target.instance_variable_set(:@paranoid_properties,      @paranoid_properties.dup)
        target.instance_variable_set(:@field_naming_conventions, @field_naming_conventions.dup)
        target.instance_variable_set(:@base_model,               base_model)
>>>>>>> ee940be7

        # TODO: move this into dm-validations
        if respond_to?(:validators)
          validators.contexts.each do |context, validators|
            target.validators.context(context).concat(validators)
          end
        end

        # TODO: add a method to PropertySet to copy the properties to a new model
        @properties.each do |repository_name,properties|
          repository(repository_name) do
            properties.each do |property|
              target.property(property.name, property.type, property.options)
            end
          end
        end
      end
    end

    ##
    # Gets the name of the storage receptacle for this resource in the given
    # Repository (ie., table name, for database stores).
    #
    # @return [String]
    #   the storage name (ie., table name, for database stores) associated with
    #   this resource in the given repository
    #
    # @api public
    def storage_name(repository_name = default_repository_name)
      assert_kind_of 'repository_name', repository_name, Symbol

      @storage_names[repository_name] ||= repository(repository_name).adapter.resource_naming_convention.call(base_model.send(:default_storage_name)).freeze
    end

    ##
    # the names of the storage receptacles for this resource across all repositories
    #
    # @return [Hash(Symbol => String)]
    #   All available names of storage recepticles
    #
    # @api public
    def storage_names
      @storage_names
    end

    ##
    # retrieves or initializes a callsite instance from a given callsite signature
    #
    # @param [Numeric]
    #  A numeric callsite signature
    #
    # @return [Callsite]
    #   A callsite instance associated with the given callsite identifier
    #
    # @api public
    def callsite( signature )
      @callsite ||= {}
      @callsite[signature] ||= DataMapper::Callsite.new( self, default_repository_name, signature )     
    end

    ##
    # all registered callsites for this resource
    #
    # @return [Hash(Numeric => Callsite)]
    #   All registered callsites for this resource
    #
    # @api public
    def callsites
      @callsites
    end

    ##
    # Gets the field naming conventions for this resource in the given Repository
    #
    # @param [String, Symbol] repository_name
    #   the name of the Repository for which the field naming convention
    #   will be retrieved
    #
    # @return [#call]
    #   The naming convention for the given Repository
    #
    # @api public
    def field_naming_convention(repository_name = default_storage_name)
      assert_kind_of 'repository_name', repository_name, Symbol

      @field_naming_conventions[repository_name] ||= repository(repository_name).adapter.field_naming_convention
    end

    ##
    # Defines a Property on the Resource
    #
    # @param [Symbol] name
    #   the name for which to call this property
    # @param [Type] type
    #   the type to define this property ass
    # @param [Hash(Symbol => String)] options
    #   a hash of available options
    #
    # @return [Property]
    #   the created Property
    #
    # @see Property
    #
    # @api public
    def property(name, type, options = {})
      property = Property.new(self, name, type, options)

      properties(repository_name) << property

      # Add property to the other mappings as well if this is for the default
      # repository.
      if repository_name == default_repository_name
        @properties.except(repository_name).each do |repository_name, properties|
          next if properties.named?(name)

          # make sure the property is created within the correct repository scope
          DataMapper.repository(repository_name) do
            properties << Property.new(self, name, type, options)
          end
        end
      end

      # Add the property to the lazy_loads set for this resources repository
      # only.
      # TODO Is this right or should we add the lazy contexts to all
      # repositories?
      if property.lazy?
        context = options.fetch(:lazy, :default)
        context = :default if context == true

        Array(context).each do |item|
          properties(repository_name).lazy_context(item) << name
        end
      end

      # add the property to the child classes only if the property was
      # added after the child classes' properties have been copied from
      # the parent
      if respond_to?(:descendants)
        descendants.each do |model|
          next if model.properties(repository_name).named?(name)
          model.property(name, type, options)
        end
      end

      property
    end

    ##
    # Gets a list of all properties that have been defined on this Model in
    # the requested repository
    #
    # @param [Symbol, String] repository_name
    #   The name of the repository to use. Uses the default Repository
    #   if none is specified.
    #
    # @return [Array]
    #   A list of Properties defined on this Model in the given Repository
    #
    # @api public
    def properties(repository_name = default_repository_name)
      assert_kind_of 'repository_name', repository_name, Symbol

      # TODO: create PropertySet#copy that will copy the properties, but assign the
      # new Relationship objects to a supplied repository and model.  dup does not really
      # do what is needed

      @properties[repository_name] ||= if repository_name == default_repository_name
        PropertySet.new
      else
        properties(default_repository_name).dup
      end
    end

    ##
    # Gets the list of key fields for this Model in +repository_name+
    #
    # @param [String] repository_name
    #   The name of the Repository for which the key is to be reported
    #
    # @return [Array]
    #   The list of key fields for this Model in +repository_name+
    #
    # @api public
    def key(repository_name = default_repository_name)
      properties(repository_name).key
    end

    # TODO: document
    # @api public
    def identity_field(repository_name = default_repository_name)
      # XXX: should identity_field be the same thing as key?
      key(repository_name).detect { |p| p.serial? }
    end

    ##
    # Grab a single record by its key. Supports natural and composite key
    # lookups as well.
    #
    #   Zoo.get(1)                # get the zoo with primary key of 1.
    #   Zoo.get!(1)               # Or get! if you want an ObjectNotFoundError on failure
    #   Zoo.get('DFW')            # wow, support for natural primary keys
    #   Zoo.get('Metro', 'DFW')   # more wow, composite key look-up
    #
    # @param [Object] *key
    #   The primary key or keys to use for lookup
    #
    # @return [Resource]
    #   A single model that was found
    # @return [NilClass]
    #   If no instance was found matching +key+
    #
    # @api public
    def get(*key)
      key = typecast_key(key)
      return if key.any? { |v| v.blank? }
      repository = self.repository
      repository.identity_map(self)[key] || first(to_query(repository, key))
    end

    ##
    # Grab a single record just like #get, but raise an ObjectNotFoundError
    # if the record doesn't exist.
    #
    # @param [Object] *key
    #   The primary key or keys to use for lookup
    # @return [Resource]
    #   A single model that was found
    # @raise [ObjectNotFoundError]
    #   The record was not found
    #
    # @api public
    def get!(*key)
      get(*key) || raise(ObjectNotFoundError, "Could not find #{self.name} with key #{key.inspect}")
    end

    ##
    # Find a set of records matching an optional set of conditions. Additionally,
    # specify the order that the records are return.
    #
    #   Zoo.all                         # all zoos
    #   Zoo.all(:open => true)          # all zoos that are open
    #   Zoo.all(:opened_on => (s..e))   # all zoos that opened on a date in the date-range
    #   Zoo.all(:order => [:tiger_count.desc])  # Ordered by tiger_count
    #
    # @param [Hash] query
    #   A hash describing the conditions and order for the query
    # @return [Collection]
    #   A set of records found matching the conditions in +query+
    # @see Collection
    #
    # @api public
    def all(query = nil)
      if query.nil? || (query.kind_of?(Hash) && query.empty?)
        # TODO: after adding Enumerable methods to Model, try to return self here
        # TODO: try to simplify self.query to return the default scope instead of nil
        new_collection(self.query || merge_with_default_scope(Query.new(repository, self)))
      else
        new_collection(scoped_query(query))
      end
    end

    ##
    # Performs a query just like #all, however, only return the first
    # record found, rather than a collection
    #
    # @param [Hash] query
    #   A hash describing the conditions and order for the query
    # @return [Resource]
    #   The first record found by the query
    #
    # @api public
    def first(*args)
      query = args.last.respond_to?(:merge) ? args.pop : {}
      query = scoped_query(query.merge(:limit => args.first || 1))

      if args.any?
        Collection.new(query).first
      else
        query.repository.read(query).first
      end
    end

    # TODO: add #last

    ##
    # Finds the first Resource by conditions, or initializes a new
    # Resource with the attributes if none found
    #
    # @param [Hash] conditions
    #   The conditions to be used to search
    # @param [Hash] attributes
    #   The attributes to be used to create the record of none is found.
    # @return [Resource]
    #   The instance found by +query+, or created with +attributes+ if none found
    #
    # @api public
    def first_or_new(conditions, attributes = {})
      first(conditions) || new(conditions.merge(attributes))
    end

    ##
    # Finds the first Resource by conditions, or creates a new
    # Resource with the attributes if none found
    #
    # @param [Hash] conditions
    #   The conditions to be used to search
    # @param [Hash] attributes
    #   The attributes to be used to create the record of none is found.
    # @return [Resource]
    #   The instance found by +query+, or created with +attributes+ if none found
    #
    # @api public
    def first_or_create(conditions, attributes = {})
      first(conditions) || create(conditions.merge(attributes))
    end

    ##
    # Initializes an instance of Resource with the given attributes
    #
    # @param [Hash(Symbol => Object)] attributes
    #   hash of attributes to set
    #
    # @return [Resource]
    #   the newly initialized Resource instance
    #
    # @api public
    def new(attributes = {})
      assert_valid

      model = nil

      if discriminator = properties(repository_name).discriminator
        model = attributes[discriminator.name]
      end

      model ||= self

      resource = model.allocate
      resource.send(:initialize, attributes)
      resource
    end

    ##
    # Create an instance of Resource with the given attributes
    #
    # @param [Hash(Symbol => Object)] attributes
    #   hash of attributes to set
    #
    # @return [Resource]
    #   the newly created (and saved) Resource instance
    #
    # @api public
    def create(attributes = {})
      resource = new(attributes)
      resource.save
      resource
    end

    ##
    # Copy a set of records from one repository to another.
    #
    # @param [String] source
    #   The name of the Repository the resources should be copied _from_
    # @param [String] destination
    #   The name of the Repository the resources should be copied _to_
    # @param [Hash] query
    #   The conditions with which to find the records to copy. These
    #   conditions are merged with Model.query
    #
    # @return [Collection]
    #   A Collection of the Resource instances created in the operation
    #
    # @api public
    def copy(source, destination, query = {})

      # get the list of properties that exist in the source and destination
      destination_properties = properties(destination)
      fields = query[:fields] ||= properties(source).select { |p| destination_properties.include?(p) }

      repository(destination) do
        all(query.merge(:repository => source)).map do |resource|
          create(fields.map { |p| [ p.name, p.get(resource) ] }.to_hash)
        end
      end
    end

    ##
    # Loads an instance of this Model, taking into account IdentityMap lookup,
    # inheritance columns(s) and Property typecasting.
    #
    # @param [Array(Object)] values
    #   an Array of values to load as the instance's values
    #
    # @return [Resource]
    #   the loaded Resource instance
    #
    # @api semipublic
    def load(values, query)
      repository = query.repository
      model      = self

      if inheritance_property_index = query.inheritance_property_index
        model = values.at(inheritance_property_index) || model
      end

      identity_map = nil
      key_values   = nil
      resource     = nil

      if (key_property_indexes = query.key_property_indexes).any?
        identity_map = repository.identity_map(model)
        key_values   = values.values_at(*key_property_indexes)
        resource     = identity_map[key_values]
      end

      resource ||= model.allocate

      resource.instance_variable_set(:@repository, repository)
      resource.instance_variable_set(:@saved,      true)

      no_reload = !query.reload?

      query.fields.zip(values) do |property,value|
        next if no_reload && property.loaded?(resource)

        if property.custom?
          value = property.type.load(value, property)
        end

        property.set!(resource, value)
      end

      if identity_map && key_values
        # defer setting the IdentityMap so second level caches can
        # record the state of the resource after loaded
        identity_map[key_values] = resource
      else
        resource.freeze
      end

      resource
    end

    # TODO: document
    # @api semipublic
    def base_model
      @base_model ||= self
    end

    # TODO: document
    # @api semipublic
    def relationships(*args)
      # DO NOT REMOVE!
      # method_missing depends on these existing. Without this stub,
      # a missing module can cause misleading recursive errors.
      raise NotImplementedError
    end

    # TODO: document
    # @api semipublic
    def default_repository_name
      Repository.default_name
    end

    # TODO: document
    # @api semipublic
    def default_order(repository_name = default_repository_name)
      assert_kind_of 'repository_name', repository_name, Symbol

      @default_order ||= {}
      @default_order[repository_name] ||= key(repository_name).map { |property| Query::Direction.new(property) }
    end

    ##
    # Get the repository with a given name, or the default one for the current
    # context, or the default one for this class.
    #
    # @param [Symbol] name
    #   the name of the repository wanted
    # @param [Block] block
    #   block to execute with the fetched repository as parameter
    #
    # @return [Object, Respository]
    #   whatever the block returns, if given a block,
    #   otherwise the requested repository.
    #
    # @api private
    def repository(name = nil)
      #
      # There has been a couple of different strategies here, but me (zond) and dkubb are at least
      # united in the concept of explicitness over implicitness. That is - the explicit wish of the
      # caller (+name+) should be given more priority than the implicit wish of the caller (Repository.context.last).
      #
      if block_given?
        DataMapper.repository(name || repository_name) { |*block_args| yield(*block_args) }
      else
        DataMapper.repository(name || repository_name)
      end
    end

    # Get the current +repository_name+ for this Model.
    #
    # If there are any Repository contexts, the name of the last one will
    # be returned, else the +default_repository_name+ of this model will be
    #
    # @return [String]
    #   the current repository name to use for this Model
    #
    # @api private
    def repository_name
      Repository.context.any? ? Repository.context.last.name : default_repository_name
    end

    # Gets the current Set of repositories for which
    # this Model has been defined (beyond default)
    #
    # @return [Set]
    #   The Set of repositories for which this Model
    #   has been defined (beyond default)
    #
    # @api private
    def repositories
      [ repository ].to_set + @properties.keys.map { |r| DataMapper.repository(r) }
    end

    # TODO: document
    # @api private
    def properties_with_subclasses(repository_name = default_repository_name)
      properties = PropertySet.new

      models = [ self ]
      models.concat(descendants) if respond_to?(:descendants)

      models.uniq.each do |model|
        model.properties(repository_name).each do |property|
          properties << property unless properties.any? { |p| p.name == property.name }
        end
      end

      properties
    end

    # TODO: document
    # @api private
    def paranoid_properties
      @paranoid_properties
    end

    # TODO: document
    # @api private
    def set_paranoid_property(name, &block)
      paranoid_properties[name] = block
    end

    # TODO: document
    # @api private
    def typecast_key(key)
      self.key(repository_name).zip(key).map { |p,v| p.typecast(v) }
    end

    # TODO: document
    # @api private
    def to_query(repository, key)
      Query.new(repository, self, self.key(repository.name).zip(key).to_hash)
    end

    private

    # TODO: document
    # @api private
    def const_missing(name)
      if name == :DM
        warn "#{name} prefix deprecated and no longer necessary"
        self
      elsif name == :Resource
        Resource
      elsif Types.const_defined?(name)
        Types.const_get(name)
      else
        super
      end
    end

    # TODO: document
    # @api private
    def default_storage_name
      self.name
    end

    ##
    # Initializes a new Collection
    #
    # @return [Collection]
    #   A new Collection object
    #
    # @api private
    def new_collection(query, resources = nil, &block)
      Collection.new(query, resources, &block)
    end

    # @api private
    # TODO: move the logic to create relative query into Query
    def scoped_query(query)
      if query.kind_of?(Query)
        query
      else
        query = query.dup

        repository = query.delete(:repository)

        if repository.kind_of?(Symbol)
          repository = DataMapper.repository(repository)
        end

        query = Query.new(repository || self.repository, self, query)

        if self.query
          self.query.merge(query)
        else
          merge_with_default_scope(query)
        end
      end
    end

    # @api private
    def assert_valid # :nodoc:
      return if @valid

      if properties(repository_name).empty? && relationships(repository_name).empty?
        raise IncompleteModelError, "#{name} must have at least one property or relationship to be initialized."
      end

      if key(repository_name).empty?
        raise IncompleteModelError, "#{name} must have a key."
      end

      # initialize the relationships
      @relationships.each_value do |relationships|
        relationships.each_value { |r| r.through; r.child_key }
      end

      @valid = true
    end

    # TODO: document
    # @api public
    def method_missing(method, *args, &block)
      repository_name = self.repository_name

      if relationship = self.relationships(repository_name)[method]
        klass = self == relationship.child_model ? relationship.parent_model : relationship.child_model
        return Query::Path.new(repository, [ relationship ], klass)
      end

      if property = properties(repository_name)[method]
        return property
      end

      super
    end
  end # module Model
end # module DataMapper<|MERGE_RESOLUTION|>--- conflicted
+++ resolved
@@ -138,18 +138,11 @@
 
         target.instance_variable_set(:@valid,                    false)
         target.instance_variable_set(:@storage_names,            @storage_names.dup)
-<<<<<<< HEAD
-        target.instance_variable_set(:@properties,               {})        
-        target.instance_variable_set(:@base_model,               self.base_model)
+        target.instance_variable_set(:@properties,               {})
         target.instance_variable_set(:@paranoid_properties,      @paranoid_properties.dup)
         target.instance_variable_set(:@field_naming_conventions, @field_naming_conventions.dup)
         target.instance_variable_set(:@callsites,                @callsites.dup)
-=======
-        target.instance_variable_set(:@properties,               {})
-        target.instance_variable_set(:@paranoid_properties,      @paranoid_properties.dup)
-        target.instance_variable_set(:@field_naming_conventions, @field_naming_conventions.dup)
         target.instance_variable_set(:@base_model,               base_model)
->>>>>>> ee940be7
 
         # TODO: move this into dm-validations
         if respond_to?(:validators)
